--- conflicted
+++ resolved
@@ -13,10 +13,6 @@
 
 [dependencies]
 bc-rand = "^0.1.0"
-<<<<<<< HEAD
-rand_core = "0.6.4"
-=======
->>>>>>> a06e2545
 sha2 = "^0.10.6"
 hmac = "^0.12.1"
 pbkdf2 = "^0.12.1"
